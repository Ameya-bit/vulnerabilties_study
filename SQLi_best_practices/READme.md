--- conflicted
+++ resolved
@@ -10,33 +10,18 @@
 <br>
 
 ## Key Features  
-<<<<<<< HEAD
 - **Parameterized Queries** (SQLx macros, Diesel ORM)  
 - **Input Validation** (Regex-based SQLi pattern matching)  
 - **TLS Encryption** (Secure PostgreSQL connections, optional)  
 - **RBAC Templates** (Least-privilege database roles)  
 - **Heuristic Monitoring** (UNION attack detection)  
 - **Anti-Pattern Examples** (Safe vs unsafe code comparisons)  
-=======
-<br> 
-
-✅ **Parameterized Queries** (SQLx macros, Diesel ORM)  
-✅ **Input Validation** (libinjection pattern matching)  
-✅ **TLS Encryption** (Secure PostgreSQL connections)  
-✅ **RBAC Templates** (Least-privilege database roles)  
-✅ **Heuristic Monitoring** (UNION attack detection)  
-✅ **Anti-Pattern Examples** (Safe vs unsafe code comparisons)  
->>>>>>> 075f239f
 
 ---
 <br>
 
 ## Installation  
-<<<<<<< HEAD
 Add to your `Cargo.toml`:
-=======
-<br>
->>>>>>> 075f239f
 
 ```
 [dependencies]
@@ -65,6 +50,7 @@
 GRANT SELECT, INSERT ON users TO web_user;
 REVOKE DELETE, DROP ON ALL TABLES FROM web_user;\
 ```
+<br>
 
 
 ### 2. Running the Example
@@ -75,7 +61,6 @@
 ```
 DATABASE_URL=postgres://postgres:your_password@localhost:5432/postgres
 ```
-<br>
 
 (This must be a superuser for test database creation.)
 
@@ -129,12 +114,7 @@
 ---
 <br>
 
-<<<<<<< HEAD
 ### 5. Security Deep Dive  
-=======
-## Security Deep Dive  
-<br>
->>>>>>> 075f239f
 
 #### Prevention Layers  
 | Layer                | Implementation                          | Attack Mitigated          |
@@ -147,12 +127,7 @@
 ---
 <br>
 
-<<<<<<< HEAD
 ### 6. SQLx vs Diesel: Security Tradeoffs  
-=======
-## SQLx vs Diesel: Security Tradeoffs  
-<br>
->>>>>>> 075f239f
 
 | Scenario              | SQLx Advantage                          | Diesel Advantage                 |
 |-----------------------|-----------------------------------------|-----------------------------------|
@@ -164,12 +139,7 @@
 ---
 <br>
 
-<<<<<<< HEAD
 ### 7. Anti-Patterns to Avoid  
-=======
-## Anti-Patterns to Avoid  
-<br>
->>>>>>> 075f239f
 
 ❌ **Raw SQL Concatenation**  
 
@@ -191,12 +161,7 @@
 ---
 <br>
 
-<<<<<<< HEAD
 ### 8. Monitoring & RBAC  
-=======
-## Monitoring & RBAC  
-<br>
->>>>>>> 075f239f
 
 #### Query Analysis  
 
